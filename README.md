--- conflicted
+++ resolved
@@ -65,26 +65,11 @@
 
 ```
 form-adv-extract-and-plot/
-<<<<<<< HEAD
-├── input/                    # ADV filing data CSV files
-├── output/
-│   ├── csvs/                 # Extracted data files
-│   └── plots/                # Generated plots
-├── docs/                     # Documentation and examples
-├── adv_extract.py            # Extract data from ADV files
-├── adv_plot.py               # Generate plots from extracted data
-├── adv_downloader.py         # SEC website download module
-├── test_performance.py       # Performance testing script
-├── adv_extract_settings.yaml # Main configuration
-├── adv_extract_firms.yaml    # Firm definitions and default values
-├── pyproject.toml            # Development tool configuration
-├── requirements.txt          # Python dependencies
-└── LICENSE                   # License
-=======
 ├── src/                           # Python source code
+│   ├── adv_downloader.py          # SEC website download module
 │   ├── adv_extract.py             # Extract data from ADV files
-│   ├── adv_plot.py                # Generate plots from extracted data
-│   └── adv_extract_perftest.py    # Performance testing script
+│   ├── adv_extract_perftest.py    # Performance testing script
+│   └── adv_plot.py                # Generate plots from extracted data
 ├── input/                         # ADV filing data CSV files
 ├── output/                        # Generated output files
 │   ├── csvs/                      # Extracted data files
@@ -93,8 +78,8 @@
 ├── adv_extract_settings.yaml      # Main configuration
 ├── adv_extract_firms.yaml         # Firm definitions and default values
 ├── requirements.txt               # Python dependencies
+├── pyproject.toml                 # Project configuration
 └── run.sh                         # Bash script to run the pipeline
->>>>>>> 45478bcf
 ```
 
 ## Quick Start
@@ -125,15 +110,9 @@
 
 ### Usage
 
-<<<<<<< HEAD
 1. **Configure firms:** Edit `adv_extract_firms.yaml` to define the firms you want to analyze
 
-2. **Extract data:**
-=======
-**Prerequisites:**
-1. **Download data:** Download historical Form ADV Part 1 filings from the [SEC FOIA Services](https://www.sec.gov/foia-services/frequently-requested-documents/form-adv-data) and extract the CSV files into the `input/` directory
-
-2. **Configure firms:** Edit `adv_extract_firms.yaml` to define the firms you want to analyze
+2. **Download and extract data:**
 
 **Option 1: Run the complete pipeline (Recommended)**
 ```bash
@@ -141,24 +120,17 @@
 ```
 This bash script automatically:
 - Checks prerequisites and dependencies
-- Runs the data extraction
+- Downloads SEC filing data (if not present)
+- Runs data extraction
 - Generates plots
 - Provides status updates throughout the process
 
 **Option 2: Run individual steps manually**
 
-3. **Extract data:**
->>>>>>> 45478bcf
    ```bash
    python src/adv_extract.py
    ```
-
-   > **Note:** If no ADV filing data is found in the `input/` directory, the script will automatically offer to download the required files from the SEC website. The total download size is calculated automatically from the file descriptions (~1.4 GB). This includes:
-   > - 2024 monthly files (April-December)
-   > - 2024 Q1 updates
-   > - Historical files (RIA and ERA 2001-2023)
-   >
-   > You can also manually download historical Form ADV Part 1 filings from the [SEC FOIA Services](https://www.sec.gov/foia-services/frequently-requested-documents/form-adv-data) and extract the CSV files into the `input/` directory.
+   > **Note:** The extractor will automatically download SEC filing data if no CSV files are found in the `input/` directory.
 
 3. **Generate plots:**
    ```bash
